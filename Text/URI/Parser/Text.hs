{-# LANGUAGE DataKinds #-}
{-# LANGUAGE FlexibleContexts #-}
{-# LANGUAGE OverloadedStrings #-}
{-# LANGUAGE RankNTypes #-}
{-# LANGUAGE RecordWildCards #-}

-- |
-- Module      :  Text.URI.Parser.Text
-- Copyright   :  © 2017–present Mark Karpov
-- License     :  BSD 3 clause
--
-- Maintainer  :  Mark Karpov <markkarpov92@gmail.com>
-- Stability   :  experimental
-- Portability :  portable
--
-- URI parser for strict 'Text', an internal module.
module Text.URI.Parser.Text
  ( mkURI,
    parser,
  )
where

import Control.Monad
import Control.Monad.Catch (MonadThrow (..))
import Control.Monad.State.Strict
import qualified Data.ByteString.Char8 as B8
import Data.List.NonEmpty (NonEmpty (..))
import qualified Data.List.NonEmpty as NE
import Data.Maybe (catMaybes, isJust)
import Data.Text (Text)
import qualified Data.Text.Encoding as TE
import Data.Void
import Text.Megaparsec
import Text.Megaparsec.Char
import qualified Text.Megaparsec.Char.Lexer as L
import Text.URI.Parser.Text.Utils
import Text.URI.Types
<<<<<<< HEAD
import qualified Data.ByteString.Char8      as B8
import qualified Data.List.NonEmpty         as NE
import qualified Data.Set                   as S
import qualified Data.Text.Encoding         as TE
import qualified Text.Megaparsec.Char.Lexer as L
=======
>>>>>>> e69d5bdf

-- | Construct a 'URI' from 'Text'. The input you pass to 'mkURI' must be a
-- valid URI as per RFC 3986, that is, its components should be
-- percent-encoded where necessary. In case of parse failure
-- 'ParseException' is thrown.
--
-- This function uses the 'parser' parser under the hood, which you can also
-- use directly in a Megaparsec parser.
mkURI :: MonadThrow m => Text -> m URI
mkURI input =
  case runParser (parser <* eof :: Parsec Void Text URI) "" input of
    Left b -> throwM (ParseException b)
    Right x -> return x

-- | This parser can be used to parse 'URI' from strict 'Text'. Remember to
-- use a concrete non-polymorphic parser type for efficiency.
parser :: MonadParsec e Text m => m URI
parser = do
  uriScheme <- optional (try pScheme)
  mauth <- optional pAuthority
  (absPath, uriPath) <- pPath (isJust mauth)
  uriQuery <- option [] pQuery
  uriFragment <- optional pFragment
  let uriAuthority = maybe (Left absPath) Right mauth
  return URI {..}
{-# INLINEABLE parser #-}
{-# SPECIALIZE parser :: Parsec Void Text URI #-}

pScheme :: MonadParsec e Text m => m (RText 'Scheme)
pScheme = do
  x <- asciiAlphaChar
  xs <- many (asciiAlphaNumChar <|> char '+' <|> char '-' <|> char '.')
  void (char ':')
  liftR mkScheme (x : xs)
{-# INLINE pScheme #-}

pAuthority :: MonadParsec e Text m => m Authority
pAuthority = do
  void (string "//")
  authUserInfo <- optional pUserInfo
  authHost <- pHost True >>= liftR mkHost
  authPort <- optional (char ':' *> L.decimal)
  return Authority {..}
{-# INLINE pAuthority #-}

pUserInfo :: MonadParsec e Text m => m UserInfo
pUserInfo = try $ do
  uiUsername <-
    label "username" $
      many (unreservedChar <|> percentEncChar <|> subDelimChar)
        >>= liftR mkUsername
  uiPassword <- optional $ do
    void (char ':')
    many (unreservedChar <|> percentEncChar <|> subDelimChar <|> char ':')
      >>= liftR mkPassword
  void (char '@')
  return UserInfo {..}
{-# INLINE pUserInfo #-}

pPath ::
  MonadParsec e Text m =>
  Bool ->
  m (Bool, Maybe (Bool, NonEmpty (RText 'PathPiece)))
pPath hasAuth = do
  doubleSlash <- lookAhead (option False (True <$ string "//"))
  when (doubleSlash && not hasAuth) $
    (unexpected . Tokens . NE.fromList) "//"
  absPath <- option False (True <$ char '/')
  (rawPieces, trailingSlash) <- flip runStateT False $
    flip sepBy (char '/') . label "path piece" $ do
      x <- many pchar
      put (null x)
      return x
  pieces <- mapM (liftR mkPathPiece) (filter (not . null) rawPieces)
  return
    ( absPath,
      case NE.nonEmpty pieces of
        Nothing -> Nothing
        Just ps -> Just (trailingSlash, ps)
    )
{-# INLINE pPath #-}

pQuery :: MonadParsec e Text m => m [QueryParam]
pQuery = do
  void (char '?')
  void (optional (char '&'))
  fmap catMaybes . flip sepBy (char '&') . label "query parameter" $ do
    let p = many (pchar' <|> char '/' <|> char '?')
    k' <- p
    mv <- optional (char '=' *> p)
    k <- liftR mkQueryKey k'
    if null k'
      then return Nothing
      else
        Just <$> case mv of
          Nothing -> return (QueryFlag k)
          Just v -> QueryParam k <$> liftR mkQueryValue v
{-# INLINE pQuery #-}

pFragment :: MonadParsec e Text m => m (RText 'Fragment)
pFragment = do
  void (char '#')
  xs <-
    many . label "fragment character" $
      pchar <|> char '/' <|> char '?'
  liftR mkFragment xs
{-# INLINE pFragment #-}

----------------------------------------------------------------------------
-- Helpers

<<<<<<< HEAD
liftR :: MonadParsec e s m
  => (forall n. MonadThrow n => Text -> n r)
  -> String
  -> m r
liftR f = either throwError (maybe empty return . f) . TE.decodeUtf8' . B8.pack
  where throwError = fancyFailure . S.singleton . ErrorFail . show
=======
liftR ::
  MonadParsec e s m =>
  (forall n. MonadThrow n => Text -> n r) ->
  String ->
  m r
liftR f = maybe empty return . f . TE.decodeUtf8 . B8.pack
>>>>>>> e69d5bdf
{-# INLINE liftR #-}<|MERGE_RESOLUTION|>--- conflicted
+++ resolved
@@ -27,6 +27,7 @@
 import Data.List.NonEmpty (NonEmpty (..))
 import qualified Data.List.NonEmpty as NE
 import Data.Maybe (catMaybes, isJust)
+import qualified Data.Set as S
 import Data.Text (Text)
 import qualified Data.Text.Encoding as TE
 import Data.Void
@@ -35,14 +36,6 @@
 import qualified Text.Megaparsec.Char.Lexer as L
 import Text.URI.Parser.Text.Utils
 import Text.URI.Types
-<<<<<<< HEAD
-import qualified Data.ByteString.Char8      as B8
-import qualified Data.List.NonEmpty         as NE
-import qualified Data.Set                   as S
-import qualified Data.Text.Encoding         as TE
-import qualified Text.Megaparsec.Char.Lexer as L
-=======
->>>>>>> e69d5bdf
 
 -- | Construct a 'URI' from 'Text'. The input you pass to 'mkURI' must be a
 -- valid URI as per RFC 3986, that is, its components should be
@@ -154,19 +147,11 @@
 ----------------------------------------------------------------------------
 -- Helpers
 
-<<<<<<< HEAD
-liftR :: MonadParsec e s m
-  => (forall n. MonadThrow n => Text -> n r)
-  -> String
-  -> m r
-liftR f = either throwError (maybe empty return . f) . TE.decodeUtf8' . B8.pack
-  where throwError = fancyFailure . S.singleton . ErrorFail . show
-=======
 liftR ::
   MonadParsec e s m =>
   (forall n. MonadThrow n => Text -> n r) ->
   String ->
   m r
-liftR f = maybe empty return . f . TE.decodeUtf8 . B8.pack
->>>>>>> e69d5bdf
+liftR f = either throwError (maybe empty return . f) . TE.decodeUtf8' . B8.pack
+  where throwError = fancyFailure . S.singleton . ErrorFail . show
 {-# INLINE liftR #-}